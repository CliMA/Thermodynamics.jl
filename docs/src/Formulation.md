--- conflicted
+++ resolved
@@ -376,11 +376,7 @@
 \end{equation}
 ```
 
-<<<<<<< HEAD
-!!! note
-=======
 !!! note "Relationship between virtual temperature and 'density temperature'"
->>>>>>> 55092b6c
     Some texts distinguish a "(condensate-ignoring) virtual temperature" and a "density temperature", and an analogous condensate-ignoring virtual potential temperature and density potential temperature.
     In those texts, the definition of density temperature incorporates condensate mass but their "condensate-ignoring virtual temperature" does not.
     We always take the mass of any condensate into account in the thermodynamics of moist air, so this distinction is irrelevant here.
@@ -424,6 +420,7 @@
 This expression for temperature as a function of liquid-ice potential temperature is obtained from \eqref{e:TempFromThetaLiGivenP} by substituting for pressure in the Exner function ``\Pi`` from the ideal gas law, ``p=ρ R_m T``, solving for temperature using a second-order Taylor expansion around ``T_u`` for small condensate specific humidities, and using the relation ``1-κ = c_{vm}/c_{pm}``, which follows from ``c_{pm} - R_m = c_{vm}``. The relation for temperature \eqref{e:TempFromThetaLiGivenRho} holds to second order in condensate specific humidities ``q_l`` and ``q_i``. That is, the inversion relation \eqref{e:TempFromThetaLiGivenRho} holds to one higher order of accuracy than the definition of the liquid-ice potential temperature \eqref{e:liquid_ice_pottemp} itself, which is only first-order accurate in the condensate specific humidities ``q_l`` and ``q_i``.
 
 ### Speed of Sound
+
 The speed of sound in (moist) unstratified air is
 ```math
 \begin{equation}
